--- conflicted
+++ resolved
@@ -43,9 +43,8 @@
     commands = {
         'display-name':
             APP.conference.changeLocalDisplayName.bind(APP.conference),
-<<<<<<< HEAD
-        'toggle-audio': APP.conference.toggleAudioMuted.bind(APP.conference),
-        'toggle-video': APP.conference.toggleVideoMuted.bind(APP.conference),
+        'toggle-audio': () => APP.conference.toggleAudioMuted(true),
+        'toggle-video': () => APP.conference.toggleVideoMuted(true),
         'toggle-film-strip': APP.UI.toggleFilmstrip,
         'toggle-chat': APP.UI.toggleChat,
         'toggle-contact-list': APP.UI.toggleContactList,
@@ -55,20 +54,6 @@
         'avatar-url': APP.conference.changeLocalAvatarUrl,
         'remote-control-event':
             event => APP.remoteControl.onRemoteControlAPIEvent(event)
-=======
-        "toggle-audio": () => APP.conference.toggleAudioMuted(true),
-        "toggle-video": () => APP.conference.toggleVideoMuted(true),
-        "toggle-film-strip": APP.UI.toggleFilmStrip,
-        "toggle-chat": APP.UI.toggleChat,
-        "toggle-contact-list": APP.UI.toggleContactList,
-        "toggle-share-screen":
-            APP.conference.toggleScreenSharing.bind(APP.conference),
-        "video-hangup": () => APP.conference.hangup(),
-        "email": APP.conference.changeLocalEmail,
-        "avatar-url": APP.conference.changeLocalAvatarUrl,
-        "remote-control-event": event =>
-            APP.remoteControl.onRemoteControlAPIEvent(event)
->>>>>>> ab62690b
     };
     Object.keys(commands).forEach(
         key => postis.listen(key, args => commands[key](...args)));
